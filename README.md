# Neural Operator-Assisted Computational Fluid Dynamics in PyTorch

## Summary 

This repository features two parts:

### Part I: a native PyTorch port of [Google's Computational Fluid Dynamics package in Jax](https://github.com/google/jax-cfd)
The main changes are documented in the `README.md` under the [`torch_cfd` directory](./torch_cfd/). The most significant changes in all routines include:
  - Routines that rely on the functional programming of Jax have been rewritten to be a more debugger-friendly PyTorch tensor-in-tensor-out style.
  - Functions and operators are in general implemented as `nn.Module` like a factory template.
  - Jax-cfd's `funcutils.trajectory` function supports to track only one field variable (vorticity or velocity), Extra fields computation and tracking are made easier, such as time derivatives and PDE residual $R(\boldsymbol{v}):=\boldsymbol{f}-\partial_t \boldsymbol{v}-(\boldsymbol{v}\cdot\nabla)\boldsymbol{v} + \nu \Delta \boldsymbol{v}$.
  - All ops take batch dimension of tensors `(b, *, n, n)` regardless of `*` dimension, which is similar to PyTorch behavior, not a single trajectory like Google's original Jax-CFD package.

### Part II: Spectral-Refiner: Neural Operator-Assisted Navier-Stokes Equations solver.
<<<<<<< HEAD
  - The **Spatiotempoeral Fourier Neural Operator** (SFNO) is a spacetime tensor-to-tensor learner (or trajectory-to-trajectory), available in the [`sfno` directory](/sfno/). We draw inspiration from the [3D FNO in Nvidia's Neural Operator repo](https://github.com/neuraloperator/neuraloperator), as well as Temam's book on functional analysis for NSE. Major architectural changes can be found in [the documentation of the `SFNO` class](https://github.com/scaomath/torch-cfd/blob/c88607dd9c87e4232c01102233c4ddc74398c9d8/sfno/sfno.py#L465). 
=======
  - The **Spatiotempoeral Fourier Neural Operator** (SFNO) is a spacetime tensor-to-tensor learner (or trajectory-to-trajectory), available in the [`sfno` directory](./sfno/). We draw inspiration from the [3D FNO in Nvidia's Neural Operator repo](https://github.com/neuraloperator/neuraloperator), as well as Temam's book on functional analysis for NSE.
>>>>>>> e5a2486e
  - Data generation for the meta-example of the isotropic turbulence in [McWilliams1984]. After the warmup phase, the energy spectra match the inverse cascade of Kolmogorov flow in a periodic box.
  - Pipelines for the *a posteriori* error estimation to fine-tune the SFNO to reach the scientific computing level of accuracy ($\le 10^{-6}$) in Bochner norm using FLOPs on par with a single evaluation, and only a fraction of FLOPs of a single `.backward()`.
  - [Examples](#examples) can be found below.

[McWilliams1984]: McWilliams, J. C. (1984). The emergence of isolated coherent vortices in turbulent flow. *Journal of Fluid Mechanics*, 146, 21-43.

## Installation
```bash
pip install -r ./requirements.txt
```
Please install the required packages above or create a venv. Note: using PyTorch version >=2.0.0 for the broadcasting semantics.

## Data
The data are available at https://www.kaggle.com/datasets/anonymousauthor25/sfno-dataset  
Data generation instructions are available in the [SFNO folder](./sfno/)


## Examples
Please check the example folder on the left panel. Somehow the example notebook links are broken after anonymization.
- Demos of different simulation setups:
  - [2D simulation with a pseudo-spectral solver](./examples/Kolmogrov2d_rk4_cn_forced_turbulence.ipynb)
- Demos of Spatiotemporal FNO's training and evaluation
  - [Training of SFNO for only 15 epochs for the isotropic turbulence example](./examples/ex2_SFNO_train.ipynb)
  - [Training of SFNO for only ***10*** epochs with 1k samples and reach `1e-2` level of relative error](./examples/ex2_SFNO_train_fnodata.ipynb) using the data in the FNO paper, which to our best knowledge no operator learner can do this in 500 epochs in the small data regime.
  - [Fine-tuning of SFNO on a `256x256` grid for only 50 ADAM iterations to reach `1e-6` residual in the functional norm using FNO data](./examples/ex2_SFNO_finetune_fnodata.ipynb)
  - [Fine-tuning of SFNO on the `256x256` grid for the McWilliams 2d isotropic turbulence](./examples/ex2_SFNO_finetune_McWilliams2d.ipynb)
  - [Training of SFNO for only 5 epoch to match the inverse cascade of Kolmogorov flow](./examples/ex2_SFNO_5ep_spectra.ipynb)
  - [Baseline of FNO3d for fixed step size that requires preloading a normalizer](./examples/ex2_FNO3d_train_normalized.ipynb)

## Licenses
The Apache 2.0 License in the root folder applies to the `torch-cfd` folder of the repo that is inherited from Google's original license file for `Jax-cfd`. The `fno` folder has the MIT license inherited from [NVIDIA's Neural Operator repo](https://github.com/neuraloperator/neuraloperator). Note: the license(s) in the subfolder takes precedence.<|MERGE_RESOLUTION|>--- conflicted
+++ resolved
@@ -8,15 +8,11 @@
 The main changes are documented in the `README.md` under the [`torch_cfd` directory](./torch_cfd/). The most significant changes in all routines include:
   - Routines that rely on the functional programming of Jax have been rewritten to be a more debugger-friendly PyTorch tensor-in-tensor-out style.
   - Functions and operators are in general implemented as `nn.Module` like a factory template.
-  - Jax-cfd's `funcutils.trajectory` function supports to track only one field variable (vorticity or velocity), Extra fields computation and tracking are made easier, such as time derivatives and PDE residual $R(\boldsymbol{v}):=\boldsymbol{f}-\partial_t \boldsymbol{v}-(\boldsymbol{v}\cdot\nabla)\boldsymbol{v} + \nu \Delta \boldsymbol{v}$.
-  - All ops take batch dimension of tensors `(b, *, n, n)` regardless of `*` dimension, which is similar to PyTorch behavior, not a single trajectory like Google's original Jax-CFD package.
+  - Jax-cfd's `funcutils.trajectory` function supports tracking only one field variable (vorticity or velocity). For this port, extra fields computation and tracking are made more accessible, such as time derivatives $\partial_t\boldsymbol{v}$ and PDE residual $R(\boldsymbol{v}):=\boldsymbol{f}-\partial_t \boldsymbol{v}-(\boldsymbol{v}\cdot\nabla)\boldsymbol{v} + \nu \Delta \boldsymbol{v}$.
+  - All ops take into consideration the batch dimension of tensors `(b, *, n, n)` regardless of `*` dimension, which is similar to PyTorch behavior, not a single trajectory like Google's original Jax-CFD package.
 
 ### Part II: Spectral-Refiner: Neural Operator-Assisted Navier-Stokes Equations solver.
-<<<<<<< HEAD
-  - The **Spatiotempoeral Fourier Neural Operator** (SFNO) is a spacetime tensor-to-tensor learner (or trajectory-to-trajectory), available in the [`sfno` directory](/sfno/). We draw inspiration from the [3D FNO in Nvidia's Neural Operator repo](https://github.com/neuraloperator/neuraloperator), as well as Temam's book on functional analysis for NSE. Major architectural changes can be found in [the documentation of the `SFNO` class](https://github.com/scaomath/torch-cfd/blob/c88607dd9c87e4232c01102233c4ddc74398c9d8/sfno/sfno.py#L465). 
-=======
-  - The **Spatiotempoeral Fourier Neural Operator** (SFNO) is a spacetime tensor-to-tensor learner (or trajectory-to-trajectory), available in the [`sfno` directory](./sfno/). We draw inspiration from the [3D FNO in Nvidia's Neural Operator repo](https://github.com/neuraloperator/neuraloperator), as well as Temam's book on functional analysis for NSE.
->>>>>>> e5a2486e
+  - The **Spatiotempoeral Fourier Neural Operator** (SFNO) is a spacetime tensor-to-tensor learner (or trajectory-to-trajectory), available in the [`sfno` directory](./sfno/). We draw inspiration from the [3D FNO in Nvidia's Neural Operator repo](https://github.com/neuraloperator/neuraloperator), as well as Temam's book on functional analysis for NSE. Major architectural changes can be found in [the documentation of the `SFNO` class](https://github.com/scaomath/torch-cfd/blob/c88607dd9c87e4232c01102233c4ddc74398c9d8/sfno/sfno.py#L465). 
   - Data generation for the meta-example of the isotropic turbulence in [McWilliams1984]. After the warmup phase, the energy spectra match the inverse cascade of Kolmogorov flow in a periodic box.
   - Pipelines for the *a posteriori* error estimation to fine-tune the SFNO to reach the scientific computing level of accuracy ($\le 10^{-6}$) in Bochner norm using FLOPs on par with a single evaluation, and only a fraction of FLOPs of a single `.backward()`.
   - [Examples](#examples) can be found below.
@@ -24,18 +20,18 @@
 [McWilliams1984]: McWilliams, J. C. (1984). The emergence of isolated coherent vortices in turbulent flow. *Journal of Fluid Mechanics*, 146, 21-43.
 
 ## Installation
+To install `torch-cfd`'s current release, simply do:
 ```bash
-pip install -r ./requirements.txt
+pip install torch-cfd
 ```
-Please install the required packages above or create a venv. Note: using PyTorch version >=2.0.0 for the broadcasting semantics.
+If one wants to play with the neural operator part, it is recommended to clone this repo and play it locally by creating a venv using `requirements.txt`. Note: using PyTorch version >=2.0.0 for the broadcasting semantics.
 
 ## Data
-The data are available at https://www.kaggle.com/datasets/anonymousauthor25/sfno-dataset  
-Data generation instructions are available in the [SFNO folder](./sfno/)
+The data are available at [https://huggingface.co/datasets/scaomath/navier-stokes-dataset](https://huggingface.co/datasets/scaomath/navier-stokes-dataset).
+Data generation instructions are available in the [SFNO folder](./sfno/).
 
 
 ## Examples
-Please check the example folder on the left panel. Somehow the example notebook links are broken after anonymization.
 - Demos of different simulation setups:
   - [2D simulation with a pseudo-spectral solver](./examples/Kolmogrov2d_rk4_cn_forced_turbulence.ipynb)
 - Demos of Spatiotemporal FNO's training and evaluation
@@ -47,4 +43,27 @@
   - [Baseline of FNO3d for fixed step size that requires preloading a normalizer](./examples/ex2_FNO3d_train_normalized.ipynb)
 
 ## Licenses
-The Apache 2.0 License in the root folder applies to the `torch-cfd` folder of the repo that is inherited from Google's original license file for `Jax-cfd`. The `fno` folder has the MIT license inherited from [NVIDIA's Neural Operator repo](https://github.com/neuraloperator/neuraloperator). Note: the license(s) in the subfolder takes precedence.+The Apache 2.0 License in the root folder applies to the `torch-cfd` folder of the repo that is inherited from Google's original license file for `Jax-cfd`. The `fno` folder has the MIT license inherited from [NVIDIA's Neural Operator repo](https://github.com/neuraloperator/neuraloperator). Note: the license(s) in the subfolder takes precedence.
+
+## Contributions
+PR welcome. Currently, the port of `torch-cfd` currently includes:
+- The pseudospectral method for vorticity uses anti-aliasing filtering techniques for nonlinear terms to maintain stability.
+- Temporal discretization: Currently only RK4 temporal discretization using explicit time-stepping for advection and either implicit or explicit time-stepping for diffusion.
+- Boundary conditions: only periodic boundary conditions.
+
+## Reference
+```bibtex
+@article{2024SpectralRefiner,
+  title={Spectral-Refiner: Fine-Tuning of Accurate Spatiotemporal Neural Operator for Turbulent Flows},
+  author={Shuhao Cao and Francesco Brarda and Ruipeng Li and Yuanzhe Xi},
+  journal={arXiv preprint arXiv:2405.17211},
+  year={2024},
+  primaryClass={cs.LG}
+}
+```
+
+## Acknowledgments
+The research of Brarda and Xi is supported by the National Science Foundation award DMS-2208412. 
+The work of Li was performed under the auspices of
+the U.S. Department of Energy by Lawrence Livermore National Laboratory under Contract DEAC52-07NA27344 and was supported by the LLNL-LDRD program under Project No. 24ERD033. Cao is greatful for the support from [Long Chen (UC Irvine)](https://github.com/lyc102/ifem) and 
+[Ludmil Zikatanov (Penn State)](https://github.com/HAZmathTeam/hazmath) over the years, and their efforts in open-sourcing scientific computing codes. Cao also appreciates the support from the National Science Foundation DMS-2309778, and the free A6000 credits at the SSE ML cluster from the University of Missouri.