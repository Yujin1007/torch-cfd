# Neural Operator-Assisted Computational Fluid Dynamics in PyTorch

This repository featuers two parts:
- The first part is a native PyTorch port of [Google's Computational Fluid Dynamics package in Jax](https://github.com/google/jax-cfd). The main changes are documented in the `README.md` under the [`torch_cfd` directory](/torch_cfd/). Most significant changes in all routines include:
  - Routines that rely on the functional programming of Jax have been rewritten to be a more debugger-friendly PyTorch tensor-in-tensor-out style.
  - Functions and operators are in general implemented as `nn.Module` like a factory template.
  - Jax-cfd's `funcutils.trajectory` function supports to track only one field variable (vorticity or velocity), Extra fields computation and tracking are made easier, such as time derivatives and PDE residual $R(\boldsymbol{v}):=\boldsymbol{f}-\partial_t \boldsymbol{v}-(\boldsymbol{v}\cdot\nabla)\boldsymbol{v} + \nu \Delta \boldsymbol{v}$.
  - All ops takes batch dimension of tensors into consideration, not a single trajectory.
- Neural Operator-Assisted Navier-Stokes Equations solver.
  - The **Spatiotempoeral Fourier Neural Operator** (SFNO) that is a spacetime tensor-to-tensor learner (or trajectory-to-trajectory), available in the [`sfno` directory](/sfno/). Inspirations are drawn from the [3D FNO in Nvidia's Neural Operator repo](https://github.com/neuraloperator/neuraloperator).
  - Data generation for the meta-example of the isotropic turbulence with energy spectra matching the inverse cascade of Kolmogorov flow in a periodic box. Ref: McWilliams, J. C. (1984). The emergence of isolated coherent vortices in turbulent flow. *Journal of Fluid Mechanics*, 146, 21-43.
  - Pipelines for the *a posteriori* error estimation to fine-tune the SFNO to reach the scientific computing level of accuracy ($\le 10^{-6}$) in Bochner norm using FLOPs on par with a single evaluation, and only a fraction of FLOPs of a single `.backward()`.
  - Example files will be added later after cleanup.

## Installation
```bash
pip install -r ./requirements.txt
```
Please install the required packages above or create a venv. Note: using PyTorch version >=2.0.0 for the broadcasting semantics.

## Data
The data are available at https://www.kaggle.com/datasets/anonymousauthor25/sfno-dataset  
Data generation instructions are available in the [SFNO folder](/sfno/)


## Examples
Please check the example folder on the left panel. Somehow the example notebook links are broken after anonymization.
- Demos of different simulation setups:
  - [2D simulation with a pseudo-spectral solver](/examples/Kolmogrov2d_rk4_cn_forced_turbulence.ipynb)
- Demos of Spatiotemporal FNO's training and evaluation
  - [Training of SFNO for only 15 epochs for the isotropic turbulence example](/examples/ex2_SFNO_train.ipynb)
<<<<<<< HEAD
  - [Training of SFNO for only 10 epochs and reach `1e-2` level of relative error using the data in the FNO paper](/examples/ex2_SFNO_train_fnodata.ipynb)
  - [Fine-tuning of SFNO on a 256x256 grid for only 50 ADAM iterations to reach `1e-6` residual in the functional norm using FNO data](/examples/ex2_SFNO_finetune_fnodata.ipynb)
  - [Fine-tuning of SFNO on the 256x256 grid for the McWilliams 2d isotropic turbulence](/examples/ex2_SFNO_finetune_McWilliams2d.ipynb)
=======
  - [Training of SFNO for only ***10*** epochs with 1k samples and reach `1e-2` level of relative error](/examples/ex2_SFNO_train_fnodata.ipynb) using the data in the FNO paper, which to our best knowledge no operator learner can do this in 500 epochs in the small data regime.
  - [Fine-tuning of SFNO on a `256x256` grid for only 50 ADAM iterations to reach `1e-6` residual in the functional norm using FNO data](/examples/ex2_SFNO_finetune_fnodata.ipynb)
  - [Fine-tuning of SFNO on the `256x256` grid for the McWilliams 2d isotropic turbulence](/examples/ex2_SFNO_finetune_McWilliams2d.ipynb)
>>>>>>> 76cc8d83
  - [Training of SFNO for only 5 epoch to match the inverse cascade of Kolmogorov flow](/examples/ex2_SFNO_5ep_spectra.ipynb)
  - [Baseline of FNO3d for fixed step size that requires preloading a normalizer](/examples/ex2_FNO3d_train_normalized.ipynb)

## Licenses
The Apache 2.0 License in the root folder applies to the `torch-cfd` folder of the repo that is inherited from Google's original license file for `Jax-cfd`. The `fno` folder has the MIT license inherited from [NVIDIA's Neural Operator repo](https://github.com/neuraloperator/neuraloperator). Note: the license(s) in the subfolder takes precedence.<|MERGE_RESOLUTION|>--- conflicted
+++ resolved
@@ -1,6 +1,6 @@
 # Neural Operator-Assisted Computational Fluid Dynamics in PyTorch
 
-This repository featuers two parts:
+This repository features two parts:
 - The first part is a native PyTorch port of [Google's Computational Fluid Dynamics package in Jax](https://github.com/google/jax-cfd). The main changes are documented in the `README.md` under the [`torch_cfd` directory](/torch_cfd/). Most significant changes in all routines include:
   - Routines that rely on the functional programming of Jax have been rewritten to be a more debugger-friendly PyTorch tensor-in-tensor-out style.
   - Functions and operators are in general implemented as `nn.Module` like a factory template.
@@ -29,15 +29,9 @@
   - [2D simulation with a pseudo-spectral solver](/examples/Kolmogrov2d_rk4_cn_forced_turbulence.ipynb)
 - Demos of Spatiotemporal FNO's training and evaluation
   - [Training of SFNO for only 15 epochs for the isotropic turbulence example](/examples/ex2_SFNO_train.ipynb)
-<<<<<<< HEAD
-  - [Training of SFNO for only 10 epochs and reach `1e-2` level of relative error using the data in the FNO paper](/examples/ex2_SFNO_train_fnodata.ipynb)
-  - [Fine-tuning of SFNO on a 256x256 grid for only 50 ADAM iterations to reach `1e-6` residual in the functional norm using FNO data](/examples/ex2_SFNO_finetune_fnodata.ipynb)
-  - [Fine-tuning of SFNO on the 256x256 grid for the McWilliams 2d isotropic turbulence](/examples/ex2_SFNO_finetune_McWilliams2d.ipynb)
-=======
   - [Training of SFNO for only ***10*** epochs with 1k samples and reach `1e-2` level of relative error](/examples/ex2_SFNO_train_fnodata.ipynb) using the data in the FNO paper, which to our best knowledge no operator learner can do this in 500 epochs in the small data regime.
   - [Fine-tuning of SFNO on a `256x256` grid for only 50 ADAM iterations to reach `1e-6` residual in the functional norm using FNO data](/examples/ex2_SFNO_finetune_fnodata.ipynb)
   - [Fine-tuning of SFNO on the `256x256` grid for the McWilliams 2d isotropic turbulence](/examples/ex2_SFNO_finetune_McWilliams2d.ipynb)
->>>>>>> 76cc8d83
   - [Training of SFNO for only 5 epoch to match the inverse cascade of Kolmogorov flow](/examples/ex2_SFNO_5ep_spectra.ipynb)
   - [Baseline of FNO3d for fixed step size that requires preloading a normalizer](/examples/ex2_FNO3d_train_normalized.ipynb)
 
